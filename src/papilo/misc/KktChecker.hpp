--- conflicted
+++ resolved
@@ -710,24 +710,15 @@
       // todo: make sure constraint matrix transpose is valid since
       //  ...getMatrixTranspose() is used for checking KKT in KktState.
 
-<<<<<<< HEAD
       switch( type )
       {
-      case ProblemType::POSTSOLVED:
-=======
-      if( type == ProblemType::kPostsolved )
->>>>>>> 86dedf78
+      case ProblemType::kPostsolved:
       {
          compareMatrixToTranspose( problem.getConstraintMatrix(), num );
          message.info( "\nInitializing check of postsolved solution\n" );
          return State( level, problem, solution, solSetColumns, solSetRows );
       }
-<<<<<<< HEAD
-      case ProblemType::ORIGINAL:
-=======
-
-      if( type == ProblemType::kOriginal )
->>>>>>> 86dedf78
+      case ProblemType::kOriginal:
       {
          // compares transposes too so no need to call other checks.
          if( level == CheckLevel::After_each_step_and_dual ||
@@ -740,7 +731,6 @@
          }
          message.info( "Initializing check of original solution\n" );
 
-<<<<<<< HEAD
          if( solSetCol.size() == 0 )
          {
             solSetCol.resize( original_problem.getNCols() );
@@ -749,15 +739,6 @@
          assert( solSetCol.size() == original_problem.getNCols() );
          assert( std::all_of( solSetCol.begin(), solSetCol.end(),
                               []( uint8_t isset ) { return isset; } ) );
-=======
-      // matrix type is ProblemType::kReduced.
-      compareMatrixToTranspose( reduced_problem.getConstraintMatrix(), num );
-
-      // if problem type is REDUCED expand row / column bound vectors since
-      // original_solution is already padded.
-      const int nRows = reduced_problem.getNRows();
-      const int nCols = reduced_problem.getNCols();
->>>>>>> 86dedf78
 
          if( solSetRow.size() == 0 )
          {
@@ -773,11 +754,11 @@
          return State( CheckLevel::Primal_only, original_problem, solution,
                        solSetColumns, solSetRows );
       }
-      case ProblemType::REDUCED:
+      case ProblemType::kReduced:
       {
          compareMatrixToTranspose( reduced_problem.getConstraintMatrix(), num );
 
-         // if problem type is REDUCED expand row / column bound vectors since
+         // if problem type is kReduced expand row / column bound vectors since
          // original_solution is already padded.
          const int nRows = reduced_problem.getNRows();
          const int nCols = reduced_problem.getNCols();
