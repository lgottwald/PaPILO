--- conflicted
+++ resolved
@@ -1429,18 +1429,8 @@
       if( !rflags[row].test( RowFlag::kLhsInf ) )
          status = changeUB( col, lhs / val );
 
-<<<<<<< HEAD
-      if( !rflags[row].test( RowFlag::RHS_INF ) &&
-          status != PresolveStatus::INFEASIBLE )
-      {
-         // todo:
-         // if( postsolve.postsolveType == PostsolveType::FULL )
-         //    postsolve.notifyBoundChange( false, true, col, row, lbs[col],
-         //                                 rhs / val );
-=======
       if( !rflags[row].test( RowFlag::kRhsInf ) &&
           status != PresolveStatus::kInfeasible )
->>>>>>> 86dedf78
          status = changeLB( col, rhs / val );
       }
    }
@@ -1614,13 +1604,7 @@
                obj.offset += obj.coefficients[col] * fixval;
                obj.coefficients[col] = 0;
             }
-<<<<<<< HEAD
-            domains.flags[col].set( ColFlag::FIXED );
-=======
-
-            postsolve.notifyFixedCol( col, fixval );
             domains.flags[col].set( ColFlag::kFixed );
->>>>>>> 86dedf78
 
             ++stats.ndeletedcols;
 
